﻿<?xml version="1.0" encoding="utf-8"?>
<Project ToolsVersion="4.0" DefaultTargets="Build" xmlns="http://schemas.microsoft.com/developer/msbuild/2003">
  <Import Project="$(MSBuildExtensionsPath)\$(MSBuildToolsVersion)\Microsoft.Common.props" Condition="Exists('$(MSBuildExtensionsPath)\$(MSBuildToolsVersion)\Microsoft.Common.props')" />
  <PropertyGroup>
    <Configuration Condition=" '$(Configuration)' == '' ">Debug</Configuration>
    <Platform Condition=" '$(Platform)' == '' ">AnyCPU</Platform>
    <ProjectGuid>{2F580B9D-6255-4427-8395-5EF236C9401C}</ProjectGuid>
    <OutputType>Library</OutputType>
    <AppDesignerFolder>Properties</AppDesignerFolder>
    <RootNamespace>Bearded.Utilities</RootNamespace>
    <AssemblyName>Bearded.Utilities</AssemblyName>
    <TargetFrameworkVersion>v4.0</TargetFrameworkVersion>
    <FileAlignment>512</FileAlignment>
    <PublishUrl>publish\</PublishUrl>
    <Install>true</Install>
    <InstallFrom>Disk</InstallFrom>
    <UpdateEnabled>false</UpdateEnabled>
    <UpdateMode>Foreground</UpdateMode>
    <UpdateInterval>7</UpdateInterval>
    <UpdateIntervalUnits>Days</UpdateIntervalUnits>
    <UpdatePeriodically>false</UpdatePeriodically>
    <UpdateRequired>false</UpdateRequired>
    <MapFileExtensions>true</MapFileExtensions>
    <ApplicationRevision>0</ApplicationRevision>
    <ApplicationVersion>1.0.0.%2a</ApplicationVersion>
    <IsWebBootstrapper>false</IsWebBootstrapper>
    <UseApplicationTrust>false</UseApplicationTrust>
    <BootstrapperEnabled>true</BootstrapperEnabled>
  </PropertyGroup>
  <PropertyGroup Condition=" '$(Configuration)|$(Platform)' == 'Debug|AnyCPU' ">
    <PlatformTarget>AnyCPU</PlatformTarget>
    <DebugSymbols>true</DebugSymbols>
    <DebugType>full</DebugType>
    <Optimize>false</Optimize>
    <OutputPath>..\bin\Debug\</OutputPath>
    <DefineConstants>DEBUG;TRACE</DefineConstants>
    <ErrorReport>prompt</ErrorReport>
    <WarningLevel>4</WarningLevel>
    <DocumentationFile>..\bin\Debug\Bearded.Utilities.xml</DocumentationFile>
  </PropertyGroup>
  <PropertyGroup Condition=" '$(Configuration)|$(Platform)' == 'Release|AnyCPU' ">
    <PlatformTarget>AnyCPU</PlatformTarget>
    <DebugType>pdbonly</DebugType>
    <Optimize>true</Optimize>
    <OutputPath>..\bin\Debug\</OutputPath>
    <DefineConstants>TRACE</DefineConstants>
    <ErrorReport>prompt</ErrorReport>
    <WarningLevel>4</WarningLevel>
    <DocumentationFile>..\bin\Debug\Bearded.Utilities.xml</DocumentationFile>
  </PropertyGroup>
  <PropertyGroup>
    <StartupObject />
  </PropertyGroup>
  <ItemGroup>
    <Reference Include="OpenTK, Version=1.1.0.0, Culture=neutral, PublicKeyToken=bad199fe84eb3df4, processorArchitecture=MSIL">
      <SpecificVersion>False</SpecificVersion>
      <HintPath>..\libs\OpenTK.dll</HintPath>
    </Reference>
    <Reference Include="System" />
    <Reference Include="System.Drawing" />
  </ItemGroup>
  <ItemGroup>
    <Folder Include="Data\" />
    <Folder Include="Diagnostics\" />
    <Folder Include="Properties\" />
    <Folder Include="Serialization\JsonNet\" />
    <Folder Include="SpaceTime\" />
  </ItemGroup>
  <ItemGroup>
    <BootstrapperPackage Include=".NETFramework,Version=v4.0">
      <Visible>False</Visible>
      <ProductName>Microsoft .NET Framework 4 %28x86 and x64%29</ProductName>
      <Install>true</Install>
    </BootstrapperPackage>
    <BootstrapperPackage Include="Microsoft.Net.Client.3.5">
      <Visible>False</Visible>
      <ProductName>.NET Framework 3.5 SP1 Client Profile</ProductName>
      <Install>false</Install>
    </BootstrapperPackage>
    <BootstrapperPackage Include="Microsoft.Net.Framework.3.5.SP1">
      <Visible>False</Visible>
      <ProductName>.NET Framework 3.5 SP1</ProductName>
      <Install>false</Install>
    </BootstrapperPackage>
    <BootstrapperPackage Include="Microsoft.Windows.Installer.4.5">
      <Visible>False</Visible>
      <ProductName>Windows Installer 4.5</ProductName>
      <Install>true</Install>
    </BootstrapperPackage>
  </ItemGroup>
  <ItemGroup>
    <Compile Include="Algorithms\HungarianAlgorithm.cs" />
<<<<<<< HEAD
    <Compile Include="Collections\PrefixTrie.cs" />
=======
    <Compile Include="Algorithms\BinPacking.cs" />
>>>>>>> c036fbaa
    <Compile Include="Core\Log.cs" />
    <Compile Include="Core\StaticRandom.cs" />
    <Compile Include="Core\RandomExtensions.cs" />
    <Compile Include="Core\Box.cs" />
    <Compile Include="Core\Id.cs" />
    <Compile Include="Core\ResettableLazy.cs" />
    <Compile Include="Core\Singleton.cs" />
    <Compile Include="Core\Void.cs" />
    <Compile Include="Input\DigitalAction.cs" />
    <Compile Include="Input\DummyAction.cs" />
    <Compile Include="Input\GamePadAction.cs" />
    <Compile Include="Input\IAction.cs" />
    <Compile Include="Input\InputAction.cs" />
    <Compile Include="Input\InputManager.cs" />
    <Compile Include="Collections\DeletableObjectListEnumerator.cs" />
    <Compile Include="Collections\IDeletable.cs" />
    <Compile Include="Collections\MutableLinkedList.cs" />
    <Compile Include="Collections\MutableLinkedListEnumerator.cs" />
    <Compile Include="Collections\MutableLinkedListItem.cs" />
    <Compile Include="Collections\MutableLinkedListNode.cs" />
    <Compile Include="Collections\PriorityQueue.cs" />
    <Compile Include="Collections\StaticPriorityQueue.cs" />
    <Compile Include="Collections\DeletableObjectList.cs" />
    <Compile Include="Core\Do.cs" />
    <Compile Include="Core\Environment.cs" />
    <Compile Include="Core\EventHandlers.cs" />
    <Compile Include="IO\FileModifiedWatcher.cs" />
    <Compile Include="Linq\Extensions.cs" />
    <Compile Include="Input\KeyboardAction.cs" />
    <Compile Include="Input\LambdaAction.cs" />
    <Compile Include="Math\Angle.cs" />
    <Compile Include="Math\Direction2.cs" />
    <Compile Include="Math\Arc.cs" />
    <Compile Include="Math\Extensions.cs" />
    <Compile Include="Math\GameMath.cs" />
    <Compile Include="Math\Geometry\arcs\Arc2.cs" />
    <Compile Include="Math\Geometry\arcs\Arc3.cs" />
    <Compile Include="Math\Geometry\arcs\Bezier2nd2.cs" />
    <Compile Include="Math\Geometry\arcs\Bezier2nd3.cs" />
    <Compile Include="Math\Geometry\arcs\Bezier3rd2.cs" />
    <Compile Include="Math\Geometry\arcs\Bezier3rd3.cs" />
    <Compile Include="Math\Geometry\PolarPosition.cs" />
    <Compile Include="Math\Geometry\Rectangle.cs" />
    <Compile Include="Math\Interpolate.cs" />
    <Compile Include="Threading\IActionQueue.cs" />
    <Compile Include="Threading\ManualActionQueue.cs" />
    <Compile Include="Threading\BackgroundActionQueue.cs" />
  </ItemGroup>
  <Import Project="$(MSBuildToolsPath)\Microsoft.CSharp.targets" />
  <!-- To modify your build process, add your task inside one of the targets below and uncomment it. 
       Other similar extension points exist, see Microsoft.Common.targets.
  <Target Name="BeforeBuild">
  </Target>
  <Target Name="AfterBuild">
  </Target>
  -->
</Project><|MERGE_RESOLUTION|>--- conflicted
+++ resolved
@@ -90,11 +90,8 @@
   </ItemGroup>
   <ItemGroup>
     <Compile Include="Algorithms\HungarianAlgorithm.cs" />
-<<<<<<< HEAD
+    <Compile Include="Algorithms\BinPacking.cs" />
     <Compile Include="Collections\PrefixTrie.cs" />
-=======
-    <Compile Include="Algorithms\BinPacking.cs" />
->>>>>>> c036fbaa
     <Compile Include="Core\Log.cs" />
     <Compile Include="Core\StaticRandom.cs" />
     <Compile Include="Core\RandomExtensions.cs" />
