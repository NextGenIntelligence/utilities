﻿<?xml version="1.0" encoding="utf-8"?>
<Project ToolsVersion="4.0" DefaultTargets="Build" xmlns="http://schemas.microsoft.com/developer/msbuild/2003">
  <Import Project="$(MSBuildExtensionsPath)\$(MSBuildToolsVersion)\Microsoft.Common.props" Condition="Exists('$(MSBuildExtensionsPath)\$(MSBuildToolsVersion)\Microsoft.Common.props')" />
  <PropertyGroup>
    <Configuration Condition=" '$(Configuration)' == '' ">Debug</Configuration>
    <Platform Condition=" '$(Platform)' == '' ">AnyCPU</Platform>
    <ProjectGuid>{2F580B9D-6255-4427-8395-5EF236C9401C}</ProjectGuid>
    <OutputType>Library</OutputType>
    <AppDesignerFolder>Properties</AppDesignerFolder>
    <RootNamespace>Bearded.Utilities</RootNamespace>
    <AssemblyName>Bearded.Utilities</AssemblyName>
    <TargetFrameworkVersion>v4.0</TargetFrameworkVersion>
    <FileAlignment>512</FileAlignment>
    <PublishUrl>publish\</PublishUrl>
    <Install>true</Install>
    <InstallFrom>Disk</InstallFrom>
    <UpdateEnabled>false</UpdateEnabled>
    <UpdateMode>Foreground</UpdateMode>
    <UpdateInterval>7</UpdateInterval>
    <UpdateIntervalUnits>Days</UpdateIntervalUnits>
    <UpdatePeriodically>false</UpdatePeriodically>
    <UpdateRequired>false</UpdateRequired>
    <MapFileExtensions>true</MapFileExtensions>
    <ApplicationRevision>0</ApplicationRevision>
    <ApplicationVersion>1.0.0.%2a</ApplicationVersion>
    <IsWebBootstrapper>false</IsWebBootstrapper>
    <UseApplicationTrust>false</UseApplicationTrust>
    <BootstrapperEnabled>true</BootstrapperEnabled>
  </PropertyGroup>
  <PropertyGroup Condition=" '$(Configuration)|$(Platform)' == 'Debug|AnyCPU' ">
    <PlatformTarget>AnyCPU</PlatformTarget>
    <DebugSymbols>true</DebugSymbols>
    <DebugType>full</DebugType>
    <Optimize>false</Optimize>
    <OutputPath>..\bin\Debug\</OutputPath>
    <DefineConstants>DEBUG;TRACE</DefineConstants>
    <ErrorReport>prompt</ErrorReport>
    <WarningLevel>4</WarningLevel>
    <DocumentationFile>..\bin\Debug\Bearded.Utilities.xml</DocumentationFile>
  </PropertyGroup>
  <PropertyGroup Condition=" '$(Configuration)|$(Platform)' == 'Release|AnyCPU' ">
    <PlatformTarget>AnyCPU</PlatformTarget>
    <DebugType>pdbonly</DebugType>
    <Optimize>true</Optimize>
    <OutputPath>..\bin\Debug\</OutputPath>
    <DefineConstants>TRACE</DefineConstants>
    <ErrorReport>prompt</ErrorReport>
    <WarningLevel>4</WarningLevel>
    <DocumentationFile>..\bin\Debug\Bearded.Utilities.xml</DocumentationFile>
  </PropertyGroup>
  <PropertyGroup>
    <StartupObject />
  </PropertyGroup>
  <ItemGroup>
    <Reference Include="OpenTK, Version=1.1.0.0, Culture=neutral, PublicKeyToken=bad199fe84eb3df4, processorArchitecture=MSIL">
      <SpecificVersion>False</SpecificVersion>
      <HintPath>..\libs\OpenTK.dll</HintPath>
    </Reference>
    <Reference Include="System" />
    <Reference Include="System.Drawing" />
  </ItemGroup>
  <ItemGroup>
<<<<<<< HEAD
    <Folder Include="Collections\" />
=======
    <Folder Include="Algorithms\" />
>>>>>>> d9c6ca64
    <Folder Include="Data\" />
    <Folder Include="Diagnostics\" />
    <Folder Include="IO\" />
    <Folder Include="Properties\" />
    <Folder Include="Serialization\JsonNet\" />
    <Folder Include="SpaceTime\" />
  </ItemGroup>
  <ItemGroup>
    <BootstrapperPackage Include=".NETFramework,Version=v4.0">
      <Visible>False</Visible>
      <ProductName>Microsoft .NET Framework 4 %28x86 and x64%29</ProductName>
      <Install>true</Install>
    </BootstrapperPackage>
    <BootstrapperPackage Include="Microsoft.Net.Client.3.5">
      <Visible>False</Visible>
      <ProductName>.NET Framework 3.5 SP1 Client Profile</ProductName>
      <Install>false</Install>
    </BootstrapperPackage>
    <BootstrapperPackage Include="Microsoft.Net.Framework.3.5.SP1">
      <Visible>False</Visible>
      <ProductName>.NET Framework 3.5 SP1</ProductName>
      <Install>false</Install>
    </BootstrapperPackage>
    <BootstrapperPackage Include="Microsoft.Windows.Installer.4.5">
      <Visible>False</Visible>
      <ProductName>Windows Installer 4.5</ProductName>
      <Install>true</Install>
    </BootstrapperPackage>
  </ItemGroup>
  <ItemGroup>
<<<<<<< HEAD
    <Compile Include="Algorithms\HungarianAlgorithm.cs" />
    <Compile Include="Core\Log.cs" />
    <Compile Include="Core\StaticRandom.cs" />
    <Compile Include="Core\RandomExtensions.cs" />
    <Compile Include="Core\Box.cs" />
    <Compile Include="Core\Id.cs" />
    <Compile Include="Core\ResettableLazy.cs" />
    <Compile Include="Core\Singleton.cs" />
    <Compile Include="Core\Void.cs" />
    <Compile Include="Input\DigitalAction.cs" />
    <Compile Include="Input\DummyAction.cs" />
    <Compile Include="Input\GamePadAction.cs" />
    <Compile Include="Input\IAction.cs" />
    <Compile Include="Input\InputAction.cs" />
=======
    <Compile Include="Collections\DeletableObjectListEnumerator.cs" />
    <Compile Include="Collections\IDeletable.cs" />
    <Compile Include="Collections\MutableLinkedList.cs" />
    <Compile Include="Collections\MutableLinkedListEnumerator.cs" />
    <Compile Include="Collections\MutableLinkedListItem.cs" />
    <Compile Include="Collections\MutableLinkedListNode.cs" />
    <Compile Include="Collections\DeletableObjectList.cs" />
>>>>>>> d9c6ca64
    <Compile Include="Input\InputManager.cs" />
    <Compile Include="Core\Do.cs" />
    <Compile Include="Core\Environment.cs" />
    <Compile Include="Core\EventHandlers.cs" />
    <Compile Include="Linq\Extensions.cs" />
    <Compile Include="Input\KeyboardAction.cs" />
    <Compile Include="Input\LambdaAction.cs" />
    <Compile Include="Math\Angle.cs" />
    <Compile Include="Math\Direction2.cs" />
    <Compile Include="Math\Arc.cs" />
    <Compile Include="Math\Extensions.cs" />
    <Compile Include="Math\GameMath.cs" />
    <Compile Include="Math\Geometry\arcs\Arc2.cs" />
    <Compile Include="Math\Geometry\arcs\Arc3.cs" />
    <Compile Include="Math\Geometry\arcs\Bezier2nd2.cs" />
    <Compile Include="Math\Geometry\arcs\Bezier2nd3.cs" />
    <Compile Include="Math\Geometry\arcs\Bezier3rd2.cs" />
    <Compile Include="Math\Geometry\arcs\Bezier3rd3.cs" />
    <Compile Include="Math\Geometry\PolarPosition.cs" />
    <Compile Include="Math\Geometry\Rectangle.cs" />
    <Compile Include="Math\Interpolate.cs" />
    <Compile Include="Threading\IActionQueue.cs" />
    <Compile Include="Threading\ManualActionQueue.cs" />
    <Compile Include="Threading\BackgroundActionQueue.cs" />
  </ItemGroup>
  <Import Project="$(MSBuildToolsPath)\Microsoft.CSharp.targets" />
  <!-- To modify your build process, add your task inside one of the targets below and uncomment it. 
       Other similar extension points exist, see Microsoft.Common.targets.
  <Target Name="BeforeBuild">
  </Target>
  <Target Name="AfterBuild">
  </Target>
  -->
</Project><|MERGE_RESOLUTION|>--- conflicted
+++ resolved
@@ -60,11 +60,6 @@
     <Reference Include="System.Drawing" />
   </ItemGroup>
   <ItemGroup>
-<<<<<<< HEAD
-    <Folder Include="Collections\" />
-=======
-    <Folder Include="Algorithms\" />
->>>>>>> d9c6ca64
     <Folder Include="Data\" />
     <Folder Include="Diagnostics\" />
     <Folder Include="IO\" />
@@ -95,7 +90,6 @@
     </BootstrapperPackage>
   </ItemGroup>
   <ItemGroup>
-<<<<<<< HEAD
     <Compile Include="Algorithms\HungarianAlgorithm.cs" />
     <Compile Include="Core\Log.cs" />
     <Compile Include="Core\StaticRandom.cs" />
@@ -110,7 +104,7 @@
     <Compile Include="Input\GamePadAction.cs" />
     <Compile Include="Input\IAction.cs" />
     <Compile Include="Input\InputAction.cs" />
-=======
+    <Compile Include="Input\InputManager.cs" />
     <Compile Include="Collections\DeletableObjectListEnumerator.cs" />
     <Compile Include="Collections\IDeletable.cs" />
     <Compile Include="Collections\MutableLinkedList.cs" />
@@ -118,8 +112,6 @@
     <Compile Include="Collections\MutableLinkedListItem.cs" />
     <Compile Include="Collections\MutableLinkedListNode.cs" />
     <Compile Include="Collections\DeletableObjectList.cs" />
->>>>>>> d9c6ca64
-    <Compile Include="Input\InputManager.cs" />
     <Compile Include="Core\Do.cs" />
     <Compile Include="Core\Environment.cs" />
     <Compile Include="Core\EventHandlers.cs" />
